from unittest.mock import create_autospec

import pytest
from meeshkan.service import Service
from meeshkan.api import Api
<<<<<<< HEAD
from meeshkan.scheduler import Scheduler
from meeshkan.tasks import TaskPoller


def _build_api(service: Service):
    task_poller = create_autospec(TaskPoller).return_value
    return Api(scheduler=Scheduler(task_poller), service=service)
=======
from meeshkan.scheduler import Scheduler, QueueProcessor


def _build_api(service: Service):
    return Api(scheduler=Scheduler(QueueProcessor()), service=service)
>>>>>>> b0c6649b


def test_start_stop():
    service = Service()
    service.start(_build_api)
    assert service.stop()


def test_double_start():
    service = Service()
    service.start(_build_api)
    with pytest.raises(RuntimeError):
        service.start(_build_api)
    service.stop()<|MERGE_RESOLUTION|>--- conflicted
+++ resolved
@@ -3,21 +3,13 @@
 import pytest
 from meeshkan.service import Service
 from meeshkan.api import Api
-<<<<<<< HEAD
-from meeshkan.scheduler import Scheduler
+from meeshkan.scheduler import Scheduler, QueueProcessor
 from meeshkan.tasks import TaskPoller
 
 
 def _build_api(service: Service):
     task_poller = create_autospec(TaskPoller).return_value
-    return Api(scheduler=Scheduler(task_poller), service=service)
-=======
-from meeshkan.scheduler import Scheduler, QueueProcessor
-
-
-def _build_api(service: Service):
-    return Api(scheduler=Scheduler(QueueProcessor()), service=service)
->>>>>>> b0c6649b
+    return Api(scheduler=Scheduler(QueueProcessor(), task_poller=task_poller), service=service)
 
 
 def test_start_stop():
