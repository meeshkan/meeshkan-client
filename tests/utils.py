--- conflicted
+++ resolved
@@ -29,11 +29,10 @@
     def __exit__(self, exc_type, exc_val, exc_tb):
         pass
 
-<<<<<<< HEAD
     @staticmethod
     def for_unauthenticated():
         return MockResponse({"errors": [{"extensions": {"code": "UNAUTHENTICATED"}}]}, 200)
-=======
+
 
 class MockNotifier(Notifier):
     def __init__(self):
@@ -60,4 +59,3 @@
         slept += time_to_sleep
         if slept > timeout:
             raise Exception("Wait timeout for func {func}".format(func=func))
->>>>>>> 6d209ce0
