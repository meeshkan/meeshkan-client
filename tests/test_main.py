import re
from unittest import mock
import time
import uuid

import pytest
from click.testing import CliRunner

import client.__main__ as main
import client.config
import client.exceptions
import client.service

CLI_RUNNER = CliRunner()


def run_cli(args):
    return CLI_RUNNER.invoke(main.cli, args=args, catch_exceptions=False)


# Stop service before and after every test
@pytest.fixture
def stop():
    def stop_service():
        run_cli(args=['stop'])
    yield stop_service()
    stop_service()


def test_start_stop(stop):  # pylint: disable=unused-argument,redefined-outer-name
    service = client.service.Service()

    # Patch CloudClient as it connects to cloud at start-up
    with mock.patch('client.__main__.CloudClient', autospec=True) as mock_cloud_client:
        # Mock notify service start, enough for start-up
        mock_cloud_client.return_value.notify_service_start.return_value = None
        start_result = run_cli('start')
        assert service.is_running()
        stop_result = run_cli(args=['stop'])
        assert not service.is_running()

    assert start_result.exit_code == 0
    assert stop_result.exit_code == 0

    assert mock_cloud_client.return_value.notify_service_start.call_count == 1


def test_start_with_401_fails(stop):  # pylint: disable=unused-argument,redefined-outer-name
    service = client.service.Service()

    # Patch CloudClient as it connects to cloud at start-up
    with mock.patch('client.__main__.CloudClient', autospec=True) as mock_cloud_client:
        # Raise Unauthorized exception when service start notified
        def side_effect(*args, **kwargs):  # pylint: disable=unused-argument
            raise client.exceptions.Unauthorized()
        mock_cloud_client.return_value.notify_service_start.side_effect = side_effect
        start_result = run_cli('start')

    assert start_result.exit_code == 1
    assert start_result.stdout == "Unauthorized. Check your credentials.\n"
    assert not service.is_running()
    assert mock_cloud_client.return_value.notify_service_start.call_count == 1


def test_start_submit(stop):  # pylint: disable=unused-argument,redefined-outer-name
    service = client.service.Service()

    # Patch CloudClient as it connects to cloud at start-up
    with mock.patch('client.__main__.CloudClient', autospec=True) as mock_cloud_client:
        # Mock notify service start, enough for start-up
        mock_cloud_client.return_value.notify_service_start.return_value = None
        mock_cloud_client.return_value.post_payload.return_value = None
        start_result = run_cli(args=['start'])

    assert start_result.exit_code == 0
    assert service.is_running()

    submit_result = run_cli(args='submit echo Hello')
    assert submit_result.exit_code == 0

    stdout_pattern = r"Job\s(\d+)\ssubmitted\ssuccessfully\swith\sID\s([\w-]+)"
    match = re.match(stdout_pattern, submit_result.stdout)

    job_number = int(match.group(1))
    assert job_number == 0

    job_uuid = match.group(2)
    assert uuid.UUID(job_uuid)

    assert service.is_running()

    list_result = run_cli(args='list')
    assert list_result.exit_code == 0  # Better testing at some point.

    time.sleep(1)  # Hacky way to give some time for finishing the task

    list_result = run_cli(args='list')
<<<<<<< HEAD
    assert 'FINISHED' in list_result.stdout
=======
    assert list_result.stdout.endswith("FINISHED']\n")

    # Check stdout and stderr exist
    assert client.config.JOBS_DIR.joinpath(job_uuid, 'stdout').is_file()
    assert client.config.JOBS_DIR.joinpath(job_uuid, 'stderr').is_file()
>>>>>>> efbdcb43
<|MERGE_RESOLUTION|>--- conflicted
+++ resolved
@@ -95,12 +95,9 @@
     time.sleep(1)  # Hacky way to give some time for finishing the task
 
     list_result = run_cli(args='list')
-<<<<<<< HEAD
+
     assert 'FINISHED' in list_result.stdout
-=======
-    assert list_result.stdout.endswith("FINISHED']\n")
 
     # Check stdout and stderr exist
     assert client.config.JOBS_DIR.joinpath(job_uuid, 'stdout').is_file()
     assert client.config.JOBS_DIR.joinpath(job_uuid, 'stderr').is_file()
->>>>>>> efbdcb43
