from distutils.version import StrictVersion
import multiprocessing as mp
import logging
from typing import Optional

import requests
import Pyro4

from . import __utils__
from .core.config import init_config, ensure_base_dirs
from .core.service import Service
from .core.serializer import DillSerializer
from .__version__ import __version__

LOGGER = logging.getLogger(__name__)
SERIALIZER = DillSerializer()

Pyro4.config.SERIALIZER = str(SERIALIZER)
Pyro4.config.SERIALIZERS_ACCEPTED.add(str(SERIALIZER))
Pyro4.config.SERIALIZERS_ACCEPTED.add('json')
__all__ = ["start", "init", "stop", "restart"]


def __verify_version():
    urllib_logger = logging.getLogger("urllib3")
    urllib_logger.setLevel(logging.WARNING)
    pypi_url = "https://pypi.org/pypi/meeshkan/json"
    try:
        res = requests.get(pypi_url, timeout=2)
    except Exception:  # pylint: disable=broad-except
        return  # If we can't access the server, assume all is good
    urllib_logger.setLevel(logging.DEBUG)
    if res.ok:
        latest_release_string = max(res.json()['releases'].keys())  # Textual "max" (i.e. comparison by ascii values)
        latest_release = StrictVersion(latest_release_string)
        current_version = StrictVersion(__version__)
        if latest_release > current_version:  # Compare versions
            print("A newer version of Meeshkan is available!")
            if latest_release.version[0] > current_version.version[0]:  # More messages on major version change...
                print("\tPlease consider upgrading soon with 'pip install meeshkan --upgrade'")
            print()


def init(token: Optional[str] = None):
    """Initialize the Meeshkan agent, optionally with the provided credentials.

    :param token: Meeshkan service token. Only required if credentials have not been setup before.
    """
    ensure_base_dirs()
    try:
        _, credentials = __utils__.get_auth()
    except FileNotFoundError:
        # Credentials not found
        credentials = None

    # Only save supplied token if it's not the same as that included already
    if token and (not credentials or credentials.refresh_token != token):
        print("Stored credentials.")
        __utils__.save_token(token)
        init_config(force_refresh=True)

    restart()


def _stop_if_running() -> bool:
    if Service().is_running():
        print("Stopping service...")
        api = __utils__._get_api()  # pylint: disable=protected-access
        api.stop()
        return True
    return False


def stop():
    """Stop the agent.
    """
    was_running = _stop_if_running()
    if was_running:
        print("Service stopped.")
    else:
        print("Service already stopped.")


def restart():
    """Restart the agent.
    """
    _stop_if_running()
    init_config(force_refresh=True)
    start()


def start() -> str:
    """Start the agent.

    :return str: Pyro server URI.
    """
    __verify_version()
    service = Service()
    if service.is_running():
        print("Service is already running.")
        return service.uri

    config, credentials = __utils__.get_auth()

    cloud_client = __utils__._build_cloud_client(config, credentials)  # pylint: disable=protected-access
    cloud_client.notify_service_start()
<<<<<<< HEAD
    cloud_client_serialized = SERIALIZER(cloud_client)
=======
    cloud_client_serialized = dill.dumps(cloud_client, recurse=True).decode('cp437')
    # TODO - Keep track of 'spawn' related crashes on macOS: https://bugs.python.org/issue33725
>>>>>>> 7550864d
    pyro_uri = service.start(mp.get_context("spawn"), cloud_client_serialized=cloud_client_serialized)
    print('Service started.')
    cloud_client.close()
    return pyro_uri<|MERGE_RESOLUTION|>--- conflicted
+++ resolved
@@ -104,12 +104,8 @@
 
     cloud_client = __utils__._build_cloud_client(config, credentials)  # pylint: disable=protected-access
     cloud_client.notify_service_start()
-<<<<<<< HEAD
     cloud_client_serialized = SERIALIZER(cloud_client)
-=======
-    cloud_client_serialized = dill.dumps(cloud_client, recurse=True).decode('cp437')
     # TODO - Keep track of 'spawn' related crashes on macOS: https://bugs.python.org/issue33725
->>>>>>> 7550864d
     pyro_uri = service.start(mp.get_context("spawn"), cloud_client_serialized=cloud_client_serialized)
     print('Service started.')
     cloud_client.close()
