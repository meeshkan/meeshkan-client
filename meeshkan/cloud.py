import asyncio
from functools import partial
from http import HTTPStatus
import logging
<<<<<<< HEAD
from typing import Callable, Dict, List, NewType
=======
import time
from typing import Callable, Optional, Union
from pathlib import Path
>>>>>>> b0c6649b
import requests

import meeshkan.job
import meeshkan.oauth
import meeshkan.exceptions
import meeshkan.tasks

LOGGER = logging.getLogger(__name__)


class CloudClient:
    """Use for posting payloads to given URL, authenticating with token from token_source.
    Contains retry logic when authorization fails. Raises RuntimeError if server returns other than 200.

    :param cloud_url: URL where to post
    :param token_source: TokenStore instance
    :param build_session: Factory for building sessions (closed with meeshkan.close())
    :raises Unauthorized: if server returns 401
    :raises RuntimeError: If server returns code other than 200 or 401
    """
    def __init__(self, cloud_url: str, token_store: meeshkan.oauth.TokenStore,
                 build_session: Callable[[], requests.Session] = requests.Session):
        self._cloud_url = cloud_url
        self._token_store = token_store
        self._session = build_session()

    def __enter__(self):
        return self

    def __exit__(self, exc_type, exc_val, exc_tb):
        self.close()

    def _post(self, payload: meeshkan.Payload, token: meeshkan.Token) -> requests.Response:
        headers = {"Authorization": "Bearer {token}".format(token=token)}
        return self._session.post(self._cloud_url, json=payload, headers=headers, timeout=5)

    def _post_payload(self, payload: meeshkan.Payload, retries: int = 1, delay: float = 0.2) -> requests.Response:
        """Post to `cloud_url` with retry: If unauthorized, fetch a new token and retry the given number of times.

        :param payload:
        :param retries:
        :param delay:
        :return:

        :raises meeshkan.exceptions.Unauthorized if received 401 for all retries requested.
        :raises RuntimeError if response status is not OK (not 200 and not 400)
        """
        res = self._post(payload, self._token_store.get_token())
        retries = 1 if retries < 1 else retries  # At least once
        for _ in range(retries):
            if res.status_code != HTTPStatus.UNAUTHORIZED:  # Authed properly
                break
            # Unauthorized, try a new token
            time.sleep(delay)  # Wait to not overload the server
            res = self._post(payload, self._token_store.get_token(refresh=True))
        if res.status_code == HTTPStatus.UNAUTHORIZED:  # Unauthorized for #retries attempts, raise exception
            LOGGER.error('Cannot post to server: unauthorized')
            raise meeshkan.exceptions.UnauthorizedRequestException()
        if res.status_code != HTTPStatus.OK:
            LOGGER.error("Error from server: %s", res.text)
            raise RuntimeError("Post failed with status code {status_code}".format(status_code=res.status_code))
        LOGGER.debug("Got server response: %s", res.text)
        return res

    def post_payload(self, payload: meeshkan.Payload) -> None:
        self._post_payload(payload, delay=0)

    def _upload_file(self, method, url, headers, file):
        """Uploads a file to given URL with method and headers

        :raises RuntimeError on failure
        :return None on success
        """
        res = self._session.request(method, url, headers=headers, files={'': open(file, 'rb')})
        if not res.ok:
            LOGGER.error("Error on file upload: %s", res.text)
            raise RuntimeError("File upload failed with status code {status_code}".format(status_code=res.status_code))

    def post_payload_with_file(self, payload: meeshkan.Payload, file: Union[str, Path]) -> Optional[str]:
        """Post payload to `cloud_url`, followed by a file upload based on the returned values. All without retry.

        Handles schema-negotiation according to
            https://github.com/Meeshkan/meeshkan-cloud/blob/master/src/schema.graphql
            (i.e. assumes upload link is given in `upload`, method is `uploadMethod`, and headers in `headers`.

        :param payload
        :param file: string or Path pointing to files to upload
        :return: If `download` is present, returns download link to the uploaded file; otherwise None

        :raises meeshkan.exceptions.Unauthorized if received 401 for all retries requested.
        :raises RuntimeError if response status is not OK (not 200 and not 400)
        """
        res = self._post_payload(payload, retries=1)
        # Parse response
        res = res.json()['data']
        res = res[list(res)[0]]  # Get the first (and only) element within 'data'
        upload_url = res['upload']  # Upload URL
        download_url = res.get('download')  # Final return value; None if does not exist
        upload_method = res['uploadMethod']
        # Convert list of headers to dictionary of headers
        upload_headers = {k.strip(): v.strip() for k, v in [item.split(':') for item in res['headers']]}
        self._upload_file(method=upload_method, url=upload_url, headers=upload_headers, file=file)
        return download_url


    def notify_service_start(self):
        """Build GraphQL query payload and send to server when service is started
        Schema of job_input MUST match with the server schema
        https://github.com/Meeshkan/meeshkan-cloud/blob/master/src/schema.graphql
        :return:
        """
        mutation = "mutation ClientStart($in: ClientStartInput!) { clientStart(input: $in) { logLevel } }"
        input_dict = {"version": meeshkan.__version__}
        payload: meeshkan.Payload = {"query": mutation, "variables": {"in": input_dict}}
        self.post_payload(payload)

    async def pop_tasks(self) -> List[meeshkan.tasks.Task]:
        """Build GraphQL query payload and send to server for new tasks
        Schema of job_input MUST match with the server schema
        https://github.com/Meeshkan/meeshkan-cloud/blob/master/src/schema.graphql
        :return:
        """
        mutation = "mutation { popClientTasks { job { id } task } }"
        payload: Payload = {"query": mutation, "variables": {}}
        loop = asyncio.get_event_loop()
        # Post in new thread until we have an async http/graphql client
        post = partial(self.post_payload, payload=payload)
        res = await loop.run_in_executor(None, post)
        LOGGER.debug("Response %s", res.text)
        return []

    def close(self):
        LOGGER.debug("Closing CloudClient session")
        self._session.close()
        self._token_store.close()<|MERGE_RESOLUTION|>--- conflicted
+++ resolved
@@ -2,13 +2,11 @@
 from functools import partial
 from http import HTTPStatus
 import logging
-<<<<<<< HEAD
-from typing import Callable, Dict, List, NewType
-=======
+
 import time
-from typing import Callable, Optional, Union
+from typing import Callable, List, Optional, Union
 from pathlib import Path
->>>>>>> b0c6649b
+
 import requests
 
 import meeshkan.job
@@ -113,7 +111,6 @@
         self._upload_file(method=upload_method, url=upload_url, headers=upload_headers, file=file)
         return download_url
 
-
     def notify_service_start(self):
         """Build GraphQL query payload and send to server when service is started
         Schema of job_input MUST match with the server schema
@@ -132,10 +129,10 @@
         :return:
         """
         mutation = "mutation { popClientTasks { job { id } task } }"
-        payload: Payload = {"query": mutation, "variables": {}}
+        payload: meeshkan.Payload = {"query": mutation, "variables": {}}
         loop = asyncio.get_event_loop()
         # Post in new thread until we have an async http/graphql client
-        post = partial(self.post_payload, payload=payload)
+        post = partial(self._post_payload, payload=payload, retries=1)
         res = await loop.run_in_executor(None, post)
         LOGGER.debug("Response %s", res.text)
         return []
