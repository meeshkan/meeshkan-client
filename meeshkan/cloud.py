--- conflicted
+++ resolved
@@ -125,9 +125,8 @@
         https://github.com/Meeshkan/meeshkan-cloud/blob/master/src/schema.graphql
         :return:
         """
-<<<<<<< HEAD
         mutation = "mutation { popClientTasks { __typename job { id } } }"
-        payload: meeshkan.Payload = {"query": mutation, "variables": {}}
+        payload = {"query": mutation, "variables": {}}
 
         res = self._post_payload(payload=payload)
 
@@ -142,16 +141,6 @@
 
         tasks = [build_task(json_task) for json_task in tasks_json]
         return tasks
-=======
-        # mutation = "mutation { popClientTasks { job { id } } }"
-        # payload = {"query": mutation, "variables": {}}
-        # loop = asyncio.get_event_loop()
-        # Post in new thread until we have an async http/graphql client
-        # post = partial(self._post_payload, payload=payload, retries=1)
-        # res = await loop.run_in_executor(None, post)
-        # LOGGER.debug("Response %s", res.text)
-        return []
->>>>>>> 9f2e35f6
 
     def close(self):
         LOGGER.debug("Closing CloudClient session")
