--- conflicted
+++ resolved
@@ -277,46 +277,7 @@
 
         try:
             while True:
-<<<<<<< HEAD
                 await self.check_and_apply_updates(job=job, job_scalar_helper=job_scalar_helper)
-=======
-                LOGGER.debug("Checking updates for job %s", job.name)
-                previous_status = job.status
-                job.status = self.sagemaker_helper.get_job_status(job.name)
-                LOGGER.debug("Job %s: previous status %s, current status %s", job.name, previous_status, job.status)
-                if not previous_status.is_launched and job.status.is_launched and self.notify_start:
-                    self.notify_start(job)
-
-                # TODO Add new scalars with `sagemaker_job.add_scalar_to_history()`
-                # TODO Notify updates with `self._notify(sagemaker_job)`
-
-                try:
-                    metrics_df = await self._event_loop.run_in_executor(
-                        None,
-                        self.sagemaker_helper.get_training_job_analytics_df, job.name)
-                    if not metrics_df.empty:
-                        # TODO Fix the bug where new metrics are prepended in the dataframe
-                        # and incorrectly handled by the `get_new_records`. Look `TrackerBase` for example.
-                        # LOGGER.debug("Got metrics df: %s", metrics_df)
-                        new_records = SageMakerJobMonitor.get_new_records(df_new=metrics_df, df_old=previous_metrics_df)
-                        previous_metrics_df = metrics_df
-                    else:
-                        new_records = []
-
-                    LOGGER.debug("Got new metric records: %s", new_records)
-
-                    for record in new_records:
-                        # TODO Handle metric_name.lower() == 'epoch'?
-                        job.add_scalar_to_history(scalar_name=record['metric_name'], scalar_value=record['value'])
-
-                    if new_records:
-                        # Something new to report
-                        self.__query_and_report(job=job)
-                except Exception as ex:  # pylint:disable=broad-except
-                    if isinstance(ex, asyncio.CancelledError):
-                        raise ex
-                    LOGGER.exception("Checking for SageMaker job metrics failed, ignoring.")
->>>>>>> 75adc749
 
                 if job.status.is_processed:
                     break
