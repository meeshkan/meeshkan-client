--- conflicted
+++ resolved
@@ -1,15 +1,9 @@
 """Contains the base classes for the Job API, as well as some other _basic functionality_ classes"""
 
 import logging
-<<<<<<< HEAD
 from typing import Callable, Optional
-=======
-from typing import Optional, Tuple
->>>>>>> 7629b220
 import uuid
 import datetime
-import json
-import re
 
 from ..tracker import TrackerBase, TrackerCondition
 from .status import JobStatus
@@ -18,6 +12,7 @@
 
 # Expose only BaseJob class
 __all__ = ["BaseJob"]
+
 
 class Trackable:
     """
