import asyncio
import concurrent.futures
from functools import partial
import logging
import multiprocessing
import os
from typing import List
import socket  # To verify daemon
import time
import sys

import Pyro4  # For daemon management

from .logger import remove_non_file_handlers
from ..__build__ import _build_api
from .serializer import Serializer

LOGGER = logging.getLogger(__name__)
DAEMON_BOOT_WAIT_TIME = 2.0  # In seconds


# Do not expose anything by default (internal module)
__all__ = []  # type: List[str]


def _get_localhost():
    if sys.platform.startswith('darwin'):
        # Mac OS has issues with `socket.gethostname()`
        # See https://bugs.python.org/issue29705 and https://bugs.python.org/issue35164
        return socket.gethostbyname("localhost")  # Assume localhost defined in `hosts`
    return socket.gethostname()


class Service:
    """
    Service for running the Python daemon
    """
    OBJ_NAME = "Meeshkan.scheduler"
    PORT = 7779
    HOST = _get_localhost()
    MULTIPROCESSING_CONTEXT = multiprocessing.get_context("spawn")
    URI = "PYRO:{obj_name}@{host}:{port}".format(obj_name=OBJ_NAME,
                                                 host=HOST,
                                                 port=PORT)

    def __init__(self, terminate_daemon_event: asyncio.Event):
        self.terminate_daemon_event = terminate_daemon_event

    @staticmethod
    def is_running() -> bool:
        """Checks whether the daemon is running on localhost.
        Assumes the port is either taken by Pyro or is free.
        """
        with Pyro4.Proxy(Service.URI) as pyro_proxy:
            try:
                pyro_proxy._pyroBind()  # pylint: disable=protected-access
                return True
            except Pyro4.errors.CommunicationError:
                return False

    @staticmethod
    def api() -> Pyro4.Proxy:
        return Pyro4.Proxy(Service.URI)

    @staticmethod
    def daemonize(cloud_client_serialized):
        """Makes sure the daemon runs even if the process that called `start` terminates"""
        pid = os.fork()
        if pid > 0:  # Close parent process
            return
        service = Service(terminate_daemon_event=asyncio.Event())
        remove_non_file_handlers()
        os.setsid()  # Separate from tty
<<<<<<< HEAD
        cloud_client = Serializer.deserialize(serialized)
        Pyro4.config.SERIALIZER = Serializer.NAME
        Pyro4.config.SERIALIZERS_ACCEPTED.add(Serializer.NAME)
=======
        cloud_client = dill.loads(cloud_client_serialized.encode('cp437'))
        Pyro4.config.SERIALIZER = 'dill'
        Pyro4.config.SERIALIZERS_ACCEPTED.add('dill')
>>>>>>> d580f373
        Pyro4.config.SERIALIZERS_ACCEPTED.add('json')
        with _build_api(service, cloud_client=cloud_client) as api,\
                Pyro4.Daemon(host=Service.HOST, port=Service.PORT) as daemon:
            daemon.register(api, Service.OBJ_NAME)  # Register the API with the daemon

            async def start_daemon_and_polling_loops():
                polling_coro = api.poll()  # pylint: disable=assignment-from-no-return
                # Create task from polling coroutine and schedule for execution
                # Note: Unlike `asyncio.create_task`, `loop.create_task` works in Python < 3.7
                polling_task = loop.create_task(polling_coro)  # type: asyncio.Task

                # Run the blocking Pyro daemon request loop in a dedicated thread and `await` until finished
                # (`terminate_daemon` event set)
                with concurrent.futures.ThreadPoolExecutor() as pool:
                    try:
                        loop_daemon_until_event_set = partial(daemon.requestLoop,
                                                              lambda: not service.terminate_daemon_event.is_set())
                        await loop.run_in_executor(pool, loop_daemon_until_event_set)
                    finally:
                        LOGGER.debug("Canceling polling task.")
                        polling_task.cancel()

            loop = asyncio.get_event_loop()
            try:
                # Run event loop until request loops finished
                loop.run_until_complete(start_daemon_and_polling_loops())
            finally:
                loop.close()
            LOGGER.debug("Exiting service.")
            time.sleep(2.0)  # Allows data scraping

        return

    @staticmethod
    def start(cloud_client_serialized: str) -> str:
        """
        Runs the agent as a Pyro4 object on a predetermined location in a subprocess.
        :param cloud_client_serialized: Serialized CloudClient instance
        :return: Pyro URI
        """

        if Service.is_running():
            raise RuntimeError("Running already at {uri}".format(uri=Service.URI))
        LOGGER.info("Starting service...")
        proc = Service.MULTIPROCESSING_CONTEXT.Process(
            target=Service.daemonize,
            args=[cloud_client_serialized])
        proc.daemon = True
        proc.start()
        proc.join()
        time.sleep(DAEMON_BOOT_WAIT_TIME)  # Allow Pyro to boot up
        LOGGER.info("Service started.")
        return Service.URI

    def stop(self) -> bool:
        if self.is_running():
            if self.terminate_daemon_event is None:
                raise RuntimeError("Terminate daemon event does not exist. "
                                   "The stop() method may have called from the wrong process.")
            self.terminate_daemon_event.set()  # Flag for requestLoop to terminate
            with Service.api() as pyro_proxy:
                # triggers checking loopCondition
                pyro_proxy._pyroBind()  # pylint: disable=protected-access
            return True
        return False<|MERGE_RESOLUTION|>--- conflicted
+++ resolved
@@ -71,15 +71,9 @@
         service = Service(terminate_daemon_event=asyncio.Event())
         remove_non_file_handlers()
         os.setsid()  # Separate from tty
-<<<<<<< HEAD
         cloud_client = Serializer.deserialize(serialized)
         Pyro4.config.SERIALIZER = Serializer.NAME
         Pyro4.config.SERIALIZERS_ACCEPTED.add(Serializer.NAME)
-=======
-        cloud_client = dill.loads(cloud_client_serialized.encode('cp437'))
-        Pyro4.config.SERIALIZER = 'dill'
-        Pyro4.config.SERIALIZERS_ACCEPTED.add('dill')
->>>>>>> d580f373
         Pyro4.config.SERIALIZERS_ACCEPTED.add('json')
         with _build_api(service, cloud_client=cloud_client) as api,\
                 Pyro4.Daemon(host=Service.HOST, port=Service.PORT) as daemon:
