from enum import Enum
import logging
import subprocess
from typing import Tuple
import uuid
import datetime
import os
from pathlib import Path


LOGGER = logging.getLogger(__name__)


class JobStatus(Enum):
    CREATED = 0
    QUEUED = 1
    RUNNING = 2
    FINISHED = 3
    CANCELED = 4
    FAILED = 5


CANCELED_RETURN_CODES = [-2, -3, -9, -15]  # Signals indicating user-initiated abort
SUCCESS_RETURN_CODE = [0]  # Completeness, extend later (i.e. consider > 0 return codes as success with message?)


class Executable(object):
    def __init__(self):
        pass

    def launch_and_wait(self) -> int:  # pylint: disable=no-self-use
        """
        Base launcher
        :return: Return code (0 for success)
        """
        return 0

    def terminate(self):  # pylint: disable=no-self-use
        """
        Terminate execution
        :return: None
        """
        return


class ProcessExecutable(Executable):
    def __init__(self, args: Tuple[str, ...], output_path: Path = None):
        """
        Executable executed with `subprocess.Popen`.
        :param args: Command-line arguments to execute, fed into `Popen(args, ...)` _after_ prepending cwd to files
        :param output_path: Output path (directory) where to write stdout and stderr in files of same name.
               If the directory does not exist, it is created.
        """
        super().__init__()

        def to_full_path_if_known_file(arg):
            """
            Prepend .sh and .py files with current working directory.
            :param arg: Command-line argument
            :return: Command-line argument resolved with full path if ending with .py or .sh
            """
            if arg.endswith('.sh') or arg.endswith('.py'):
                return os.path.abspath(arg)
            return arg

        self.args = [to_full_path_if_known_file(arg) for arg in args]
        self.popen: subprocess.Popen = None
        self.output_path = output_path

    def launch_and_wait(self):
        """
        :return: Return code from subprocess
        """
        if self.output_path is None:
            self.popen = subprocess.Popen(self.args, stdout=subprocess.PIPE)
            return self.popen.wait()

        if not self.output_path.is_dir():
            self.output_path.mkdir()
        stdout_file = self.output_path.joinpath('stdout')
        stderr_file = self.output_path.joinpath('stderr')
        with stdout_file.open(mode='w') as f_stdout, stderr_file.open(mode='w') as f_stderr:
            self.popen = subprocess.Popen(self.args, stdout=f_stdout, stderr=f_stderr)
            return self.popen.wait()

    def terminate(self):
        if self.popen is not None:
            self.popen.terminate()

    @staticmethod
    def from_str(args_str: str):
        return ProcessExecutable(tuple(args_str.split(' ')))

    def __str__(self):
        return ' '.join(self.args)


class Job(object):
    def __init__(self, executable: Executable, job_number: int, job_uuid: uuid.UUID = None, name: str = None,
                 desc: str = None):
        """
        :param executable: Executable instance
        :param job_number: Like PID, used for interacting with the job from the CLI
        """
        self.executable = executable
        # Absolutely unique identifier
        self.id = job_uuid or uuid.uuid4()  # pylint: disable=invalid-name
        self.number = job_number  # Human-readable integer ID
        self.created = datetime.datetime.utcnow()
        self.stale = False
        self.is_launched = False
        self.status = JobStatus.CREATED
        self.is_processed = False
        self.name = name or "Job #{number}".format(number=self.number)
        self.description = desc or str(executable)

    def launch_and_wait(self) -> int:
        """
        Run the executable, updating job status accordingly
        :return: return code
        """
        try:
            self.status = JobStatus.RUNNING
            self.is_launched = True
            return_code = self.executable.launch_and_wait()
            if return_code in SUCCESS_RETURN_CODE:
                self.status = JobStatus.FINISHED
            elif return_code in CANCELED_RETURN_CODES:
                self.status = JobStatus.CANCELED
            else:
                self.status = JobStatus.FAILED
            return return_code
        except IOError as ex:
<<<<<<< HEAD
            LOGGER.exception("Could not execute, is the job executable? Job: %s", str(self.executable))
=======
            LOGGER.error("Could not execute, is the job executable? Job: %s", str(self.executable))
>>>>>>> 11d71357
            self.status = JobStatus.FAILED
            raise ex
        finally:
            self.is_processed = True

    def terminate(self):
        self.executable.terminate()

    def __str__(self):
        return "Job: {executable}, #{number}, ({id}) - {status}".format(
            executable=self.executable, number=self.number, id=self.id, status=self.status.name)

    def mark_stale(self):
        """
        Mark job as stale (canceled)
        :return:
        """
        self.stale = True

    def cancel(self):
        """
        Cancel job and update status
        :return:
        """
        self.mark_stale()
        self.terminate()
        if not self.is_launched:
            self.status = JobStatus.CANCELED  # Safe to modify as worker has not started

    def to_dict(self):
        return {'id': str(self.id),
                'number': self.number,
                'name': self.name,
                'status': self.status.name,
                'args': str(self.executable)}<|MERGE_RESOLUTION|>--- conflicted
+++ resolved
@@ -131,11 +131,7 @@
                 self.status = JobStatus.FAILED
             return return_code
         except IOError as ex:
-<<<<<<< HEAD
             LOGGER.exception("Could not execute, is the job executable? Job: %s", str(self.executable))
-=======
-            LOGGER.error("Could not execute, is the job executable? Job: %s", str(self.executable))
->>>>>>> 11d71357
             self.status = JobStatus.FAILED
             raise ex
         finally:
