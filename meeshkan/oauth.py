--- conflicted
+++ resolved
@@ -16,11 +16,7 @@
     Call `.close()` to close the underlying requests Session!
     """
     def __init__(self, auth_url: str, client_id: str, client_secret: str, session: requests.Session):
-<<<<<<< HEAD
         self._auth_url = "https://{url}/oauth/token".format(url=auth_url)
-=======
-        self._auth_url = auth_url
->>>>>>> 21198439
         self._client_id = client_id
         self._client_secret = client_secret
         self._session = session
@@ -59,8 +55,4 @@
 
     def close(self):
         LOGGER.debug("Closing TokenSource session.")
-<<<<<<< HEAD
-        self._session.close()
-=======
-        self._session.close()
->>>>>>> 21198439
+        self._session.close()