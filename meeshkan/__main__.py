--- conflicted
+++ resolved
@@ -62,13 +62,11 @@
         cloud_notifier = meeshkan.notifiers.CloudNotifier(post_payload=cloud_client.post_payload)
         logging_notifier = meeshkan.notifiers.LoggingNotifier()
 
-<<<<<<< HEAD
         task_poller = meeshkan.tasks.TaskPoller(cloud_client.pop_tasks)
-        scheduler = meeshkan.scheduler.Scheduler(task_poller)
-=======
         queue_processor = meeshkan.scheduler.QueueProcessor()
-        scheduler = meeshkan.scheduler.Scheduler(queue_processor=queue_processor)
->>>>>>> b0c6649b
+
+        scheduler = meeshkan.scheduler.Scheduler(queue_processor=queue_processor, task_poller=task_poller)
+
         scheduler.register_listener(logging_notifier)
         scheduler.register_listener(cloud_notifier)
 
