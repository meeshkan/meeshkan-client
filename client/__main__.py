""" Command-line interface """
import logging
import sys
import tarfile
import tempfile
import os
import random
import requests

import click
import Pyro4

from client.config import get_config, get_secrets
from client.oauth import TokenStore, token_source
from client.notifiers import post_payloads, CloudNotifier
from client.job import Job, ProcessExecutable
from client.logger import setup_logging
from client.api import Api
from client.service import Service
from client.scheduler import Scheduler

setup_logging()
LOGGER = logging.getLogger(__name__)

Pyro4.config.SERIALIZER = 'pickle'
Pyro4.config.SERIALIZERS_ACCEPTED.add('pickle')
Pyro4.config.SERIALIZERS_ACCEPTED.add('json')


<<<<<<< HEAD
def _bootstrap_api():
    scheduler = Scheduler()
    return lambda service: Api(scheduler=scheduler, service=service)


def start():
    return Service().start(build_api=_bootstrap_api())
=======
def __get_auth() -> (dict, dict):
    global CONFIG, SECRETS
    try:
        return CONFIG, SECRETS
    except NameError:
        CONFIG = get_config()
        SECRETS = get_secrets()
        return CONFIG, SECRETS
>>>>>>> 24199c50


def __get_api() -> Api:
    service = Service()
    if not service.is_running():
        raise RuntimeError("Start the service first!")
    api: Api = Pyro4.Proxy(service.uri)
<<<<<<< HEAD
    api.submit('echo Hello')
=======
    return api
>>>>>>> 24199c50

@click.group()
@click.option("--debug", is_flag=True)
def cli(debug):
    if not debug:
        sys.tracebacklimit = 0
    pass

@cli.command()
def start():
    """Initializes the scheduler daemon."""
    return Service().start()

@cli.command(name='status')
def daemon_status():
    """Checks and returns the daemon process status."""
    service = Service()
<<<<<<< HEAD
    if not service.is_running():
        raise RuntimeError("Start the service first!")
    LOGGER.info("Stopping service...")
    api: Api = Pyro4.Proxy(service.uri)
=======
    is_running = service.is_running()
    status = "up and running" if is_running else "configured to run"
    print(f"Service is {status} on {service.host}:{service.port}")
    if is_running:
        print(f"URI for Daemon is {service.uri}")

@cli.command()
@click.argument('job', nargs=-1)
def submit(job):
    """Submits a new job to the daemon."""
    api: Api = __get_api()
    api.submit(ProcessExecutable(job))  # TODO assumes executable at this point; probably fine for CLI?

@cli.command()
def stop():
    """Stops the scheduler daemon."""
    api: Api = __get_api()
>>>>>>> 24199c50
    api.stop()
    LOGGER.info("Service stopped.")

@cli.command(name='list')
def list_jobs():
    """Lists the job queue and status for each job."""
    raise NotImplementedError()

@cli.command()
def cancel():
    """Cancels a queued or running job, removing it from the job queue."""
    raise NotImplementedError()

@cli.command()
def suspend():
    """Suspends a queued or running job."""
    raise NotImplementedError()

@cli.command()
def resume():
    """Resumes a suspended job."""
    raise NotImplementedError()

@cli.command()
def update():
    """Updates the Meeshkan Client automatically."""
    raise NotImplementedError()

@cli.command()
def sorry():
    """Garbage collection - collect logs and email to Meeshkan HQ.
    Sorry for any inconvinence!
    """
    fname = os.path.abspath("{}.tar.gz".format(next(tempfile._get_candidate_names())))
    with tarfile.open(fname, mode='w:gz') as tar:
        for handler in logging.root.handlers:  # Collect logging files
            try:
                tar.add(handler.baseFilename)
            except AttributeError:
                continue
    # TODO - send fname to Meeshkan!
    os.remove(fname)


@cli.command()
def im_bored():
    sources = [r'http://smacie.com/randomizer/family_guy/stewie.txt',
               r'http://smacie.com/randomizer/simpsons/bart.txt',
               r'http://smacie.com/randomizer/simpsons/homer.txt',
               r'http://smacie.com/randomizer/southpark/cartman.txt']
    source = sources[random.randint(0, len(sources))]
    author = os.path.splitext(os.path.basename(source))[0].capitalize()
    res = requests.get(source).text.split('\n')
    print("{}: \"{}\"".format(author, res[random.randint(0, len(res)-1)]))


@cli.command()
def notify_test():
    """Test notifying server for finished job.
    Requires setting credentials and setting URLs in config.yaml.
    """
    config, secrets = __get_auth()
    auth_url = config['auth']['url']
    client_id = secrets['auth']['client_id']
    client_secret = secrets['auth']['client_secret']
    fetch_token = token_source(auth_url=auth_url, client_id=client_id, client_secret=client_secret)
    token_store = TokenStore(fetch_token=fetch_token)
    post_payload = post_payloads(cloud_url=CONFIG['cloud']['url'], token_store=token_store)
    notifier = CloudNotifier(post_payload=post_payload)
    notifier.notify(Job(ProcessExecutable.from_str("echo hello"), job_number=10))


<<<<<<< HEAD
@click.command()
@click.argument('cmd', type=click.Choice(['notify', 'start', 'stop', 'submit']))
def main(cmd):
    if cmd == 'notify':
        notify()
    elif cmd == 'start':
        start()
    elif cmd == 'stop':
        stop()
    elif cmd == 'submit':
        submit()


=======
>>>>>>> 24199c50
if __name__ == '__main__':
    cli()  # pylint: disable=no-value-for-parameter<|MERGE_RESOLUTION|>--- conflicted
+++ resolved
@@ -27,15 +27,6 @@
 Pyro4.config.SERIALIZERS_ACCEPTED.add('json')
 
 
-<<<<<<< HEAD
-def _bootstrap_api():
-    scheduler = Scheduler()
-    return lambda service: Api(scheduler=scheduler, service=service)
-
-
-def start():
-    return Service().start(build_api=_bootstrap_api())
-=======
 def __get_auth() -> (dict, dict):
     global CONFIG, SECRETS
     try:
@@ -44,7 +35,16 @@
         CONFIG = get_config()
         SECRETS = get_secrets()
         return CONFIG, SECRETS
->>>>>>> 24199c50
+
+
+def __bootstrap_api():
+    # Build all dependencies
+    scheduler = Scheduler()
+    return lambda service: Api(scheduler=scheduler, service=service)
+
+
+def start():
+    return Service().start(build_api=__bootstrap_api())
 
 
 def __get_api() -> Api:
@@ -52,11 +52,8 @@
     if not service.is_running():
         raise RuntimeError("Start the service first!")
     api: Api = Pyro4.Proxy(service.uri)
-<<<<<<< HEAD
-    api.submit('echo Hello')
-=======
     return api
->>>>>>> 24199c50
+
 
 @click.group()
 @click.option("--debug", is_flag=True)
@@ -68,18 +65,12 @@
 @cli.command()
 def start():
     """Initializes the scheduler daemon."""
-    return Service().start()
+    return Service().start(build_api=__bootstrap_api())
 
 @cli.command(name='status')
 def daemon_status():
     """Checks and returns the daemon process status."""
     service = Service()
-<<<<<<< HEAD
-    if not service.is_running():
-        raise RuntimeError("Start the service first!")
-    LOGGER.info("Stopping service...")
-    api: Api = Pyro4.Proxy(service.uri)
-=======
     is_running = service.is_running()
     status = "up and running" if is_running else "configured to run"
     print(f"Service is {status} on {service.host}:{service.port}")
@@ -91,13 +82,13 @@
 def submit(job):
     """Submits a new job to the daemon."""
     api: Api = __get_api()
+    LOGGER.info(job)
     api.submit(ProcessExecutable(job))  # TODO assumes executable at this point; probably fine for CLI?
 
 @cli.command()
 def stop():
     """Stops the scheduler daemon."""
     api: Api = __get_api()
->>>>>>> 24199c50
     api.stop()
     LOGGER.info("Service stopped.")
 
@@ -170,21 +161,5 @@
     notifier.notify(Job(ProcessExecutable.from_str("echo hello"), job_number=10))
 
 
-<<<<<<< HEAD
-@click.command()
-@click.argument('cmd', type=click.Choice(['notify', 'start', 'stop', 'submit']))
-def main(cmd):
-    if cmd == 'notify':
-        notify()
-    elif cmd == 'start':
-        start()
-    elif cmd == 'stop':
-        stop()
-    elif cmd == 'submit':
-        submit()
-
-
-=======
->>>>>>> 24199c50
 if __name__ == '__main__':
     cli()  # pylint: disable=no-value-for-parameter