--- conflicted
+++ resolved
@@ -1,21 +1,11 @@
-<<<<<<< HEAD
-=======
 """ Notifiers for changes in job status"""
->>>>>>> 212b8c6d
 from http import HTTPStatus
 import logging
 from typing import Callable, Dict, NewType
+import requests
 
-<<<<<<< HEAD
 import client.job
 import client.oauth
-=======
-import requests
-
-from client.job import Job
-from client.oauth import TokenStore, Token
-
->>>>>>> 212b8c6d
 
 LOGGER = logging.getLogger(__name__)
 
@@ -66,11 +56,7 @@
     return post_with_retry
 
 
-<<<<<<< HEAD
-def _build_query_payload(job: client.job.Job) -> Payload:
-=======
 def _build_query_payload() -> Payload:
->>>>>>> 212b8c6d
     query = "{ hello }"
     payload: Payload = {
         "query": query
@@ -83,12 +69,7 @@
         super().__init__()
         self._post_payload = post_payload
 
-<<<<<<< HEAD
     def notify(self, job: client.job.Job) -> None:
-        query_payload: Payload = _build_query_payload(job)
-=======
-    def notify(self, job: Job) -> None:
         query_payload: Payload = _build_query_payload()
->>>>>>> 212b8c6d
         self._post_payload(query_payload)
         LOGGER.info(f"Posted successfully: %s", str(job))